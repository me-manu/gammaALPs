--- conflicted
+++ resolved
@@ -338,6 +338,7 @@
         self._circ_pol = None
         self.__nsim_max = None
         self._atten = None
+        self._eblnorm = None
         return
 
     @property
@@ -435,18 +436,12 @@
         """
         kwargs.setdefault('eblmodel', 'dominguez')
         kwargs.setdefault('eblnorm', 1.)
+        self._eblnorm = kwargs['eblnorm']
 
         if environ == 'EBL':
-<<<<<<< HEAD
-            self._eblnorm = kwargs['eblnorm']
-            self._modules.insert(order, OptDepth.readmodel(model = kwargs['eblmodel']))
-            self._atten = np.exp(-self._eblnorm * \
-                self._modules[order].opt_depth(self.source.z,self.EGeV / 1e3))
-=======
             self._modules.insert(order, OptDepth.readmodel(model=kwargs['eblmodel']))
             self._atten = np.exp(-self._eblnorm *\
                 self._modules[order].opt_depth(self.source.z, self.EGeV / 1e3))
->>>>>>> 2749ca76
 
         elif environ == 'IGMF':
             self._modules.insert(order, env.MixIGMFCell(self.alp, self.source,
